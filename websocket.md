--- conflicted
+++ resolved
@@ -62,12 +62,8 @@
   * "Paused": processing is paused because the input signal is silent.
   * "Inactive": the program is inactive and waiting for a new configuration.
   * "Starting": the program is starting up processing with a new configuration.
-<<<<<<< HEAD
   * "Stalled": processing is stalled because the capture device isn't providing any data.
-- `StopReason` : get the last reason why CamillaDSP stopped the processing. Possible values are:
-=======
 - `GetStopReason` : get the last reason why CamillaDSP stopped the processing. Possible values are:
->>>>>>> f48e358e
   * "None": processing hasn't stopped.
   * "Done": processing stopped when the capture device reached the end of the stream.
   * "CaptureError": the capture device encountered an error.
